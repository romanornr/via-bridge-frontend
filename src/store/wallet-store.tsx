--- conflicted
+++ resolved
@@ -1,11 +1,8 @@
 import { create } from 'zustand';
 import { Layer } from '@/services/config';
 import { createEvent } from "@/utils/events";
-<<<<<<< HEAD
 import { getMetaMaskProvider } from "@/utils/ethereum-provider";
-=======
 import { fetchUserTransactions, mapApiTransactionsToAppFormat, fetchFeeEstimation } from "@/services/api";
->>>>>>> 442072c6
 
 // Create events for wallet state changes
 export const walletEvents = {
