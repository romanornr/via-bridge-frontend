--- conflicted
+++ resolved
@@ -1,13 +1,10 @@
 import { create } from 'zustand';
 import { Layer } from '@/services/config';
 import { createEvent } from "@/utils/events";
-<<<<<<< HEAD
 import { getPreferredWeb3ProviderAsync } from "@/utils/ethereum-provider";
 import { getAllWalletProviders } from "@/utils/ethereum-provider";
 import { createWalletError, WalletNotFoundError } from "@/utils/wallet-errors";
-=======
 import { fetchUserTransactions, mapApiTransactionsToAppFormat, fetchFeeEstimation } from "@/services/api";
->>>>>>> 442072c6
 
 // Create events for wallet state changes
 export const walletEvents = {
@@ -166,10 +163,8 @@
   setIsCorrectBitcoinNetwork: (correct) => set({ isCorrectBitcoinNetwork: correct }),
   setIsCorrectViaNetwork: (correct) => set({ isCorrectViaNetwork: correct }),
 
-<<<<<<< HEAD
   setAvailableWallets: (wallets) => set({ availableWallets: wallets }),
   setSelectedWallet: (rdns) => set({ selectedWallet: rdns }),
-=======
   addTransaction: (tx) => set(state => ({
     transactions: [
       {
@@ -301,7 +296,6 @@
       set({ isLoadingTransactions: false });
     }
   },
->>>>>>> 442072c6
 
   // Wallet operations
   connectXverse: async () => {
@@ -372,14 +366,11 @@
 
       // Check network after connection
       await get().checkMetamaskNetwork();
-<<<<<<< HEAD
-=======
 
       // Load local transactions after connecting
       get().loadLocalTransactions();
 
       console.log("✅ MetaMask wallet connected, address:", address);
->>>>>>> 442072c6
       walletEvents.metamaskConnected.emit();
       return true;
     } catch (error: any) {
@@ -630,4 +621,4 @@
       console.error("Error checking wallet network:", error);
     }
   }
-}));
+}));